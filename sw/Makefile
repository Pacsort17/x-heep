# Copyright 2019 Clifford Wolf
# Copyright 2019 Robert Balas
#
# Permission to use, copy, modify, and/or distribute this software for any
# purpose with or without fee is hereby granted, provided that the above
# copyright notice and this permission notice appear in all copies.
#
# THE SOFTWARE IS PROVIDED "AS IS" AND THE AUTHOR DISCLAIMS ALL WARRANTIES WITH
# REGARD TO THIS SOFTWARE INCLUDING ALL IMPLIED WARRANTIES OF MERCHANTABILITY
# AND FITNESS. IN NO EVENT SHALL THE AUTHOR BE LIABLE FOR ANY SPECIAL, DIRECT,
# INDIRECT, OR CONSEQUENTIAL DAMAGES OR ANY DAMAGES WHATSOEVER RESULTING FROM
# LOSS OF USE, DATA OR PROFITS, WHETHER IN AN ACTION OF CONTRACT, NEGLIGENCE OR
# OTHER TORTIOUS ACTION, ARISING OUT OF OR IN CONNECTION WITH THE USE OR
# PERFORMANCE OF THIS SOFTWARE.

# Author: Robert Balas (balasr@iis.ee.ethz.ch)


MAKE			= make

# riscv toolchain install path
RISCV                    ?= ~/.riscv
RISCV_EXE_PREFIX         = $(RISCV)/bin/riscv32-unknown-elf-

TARGET                   ?= sim

# GCC configuration
CUSTOM_GCC_FLAGS           =

LIB_CRT                    = $(wildcard device/lib/crt/*.S)
LIB_CRT_SPIFLASH           = $(wildcard device/lib/crt_spiflash/*.S)
LIB_BASE                   = $(wildcard device/lib/base/*.c)
LIB_BASE_FREESTD           = device/lib/base/freestanding
LIB_RUNTIME                = $(wildcard device/lib/runtime/*.c)
LIB_DRIVERS                = $(wildcard device/lib/drivers/soc_ctrl/*.c)
LIB_DRIVERS                += $(wildcard device/lib/drivers/uart/*.c)
LIB_DRIVERS                += $(wildcard device/lib/drivers/rv_plic/*.c)
LIB_DRIVERS                += $(wildcard device/lib/drivers/rv_timer/*.c)
LIB_DRIVERS                += $(wildcard device/lib/drivers/gpio/*.c)
LIB_DRIVERS                += $(wildcard device/lib/drivers/i2c/*.c)
<<<<<<< HEAD
INC_FOLDERS                = $(sort $(dir $(wildcard device/lib/base/)))
INC_FOLDERS                += $(sort $(dir $(wildcard device/lib/drivers/*/)))
INC_FOLDERS                += $(sort $(dir $(wildcard device/lib/runtime/)))
=======
INC_FOLDERS                 = $(sort $(dir $(wildcard device/target/$(TARGET)/)))
INC_FOLDERS                += $(sort $(dir $(wildcard device/lib/drivers/*/)))
INC_FOLDERS                += $(sort $(dir $(wildcard device/lib/base/*/)))
INC_FOLDERS                += $(sort $(dir $(wildcard device/lib/runtime/*/)))
>>>>>>> f1a8637a
INC_FOLDERS_GCC             = $(addprefix -I ,$(INC_FOLDERS))

# rules to generate hex (loadable by simulators) from elf
%.hex: %.elf
	$(RISCV_EXE_PREFIX)objcopy -O verilog $< $@

%.flash.hex: %.flash.elf
	$(RISCV_EXE_PREFIX)objcopy -O verilog --adjust-vma=-0x40000000 $< $@

%.dis: %.elf
	$(RISCV_EXE_PREFIX)objdump -S $^ > $@

%.dump: %.elf
	$(RISCV_EXE_PREFIX)objdump -xD $^ > $@


# Running custom programs:
# This is an example for running a Hello World in the testbench
# We link with our custom crt0.s and syscalls.c against newlib so that we can
# use the c standard library
applications/hello_world/hello_world.elf: applications/hello_world/hello_world.c
	$(RISCV_EXE_PREFIX)gcc -march=rv32imc -o $@ -w -Os -g -nostdlib \
		$(CUSTOM_GCC_FLAGS) \
		-DHOST_BUILD \
		-T linker/link.ld \
		-I $(RISCV)/riscv32-unknown-elf/include \
		$(INC_FOLDERS_GCC) \
		-static \
		$(LIB_CRT) \
		$^ $(LIB_RUNTIME) \
		$(LIB_BASE) \
		$(LIB_DRIVERS) \
		-L $(RISCV)/riscv32-unknown-elf/lib \
		-lc -lm -lgcc -flto -ffunction-sections -fdata-sections -specs=nano.specs

applications/hello_world/hello_world.flash.elf: applications/hello_world/hello_world.c
	$(RISCV_EXE_PREFIX)gcc -march=rv32im -o $@ -w -Os -g -nostdlib \
		$(CUSTOM_GCC_FLAGS) \
		-DHOST_BUILD \
		-T linker/link_spiflash.ld \
		-I $(RISCV)/riscv32-unknown-elf/include \
		$(INC_FOLDERS_GCC) \
		-static \
		$(LIB_CRT_SPIFLASH) \
		$^ $(LIB_RUNTIME) \
		$(LIB_BASE) \
		$(LIB_DRIVERS) \
		-L $(RISCV)/riscv32-unknown-elf/lib \
		-lc -lm -lgcc -flto -ffunction-sections -fdata-sections -specs=nano.specs


applications/matadd/matadd.elf: applications/matadd/matadd.c
	$(RISCV_EXE_PREFIX)gcc -march=rv32imc -o $@ -w -Os -g -nostdlib \
		$(CUSTOM_GCC_FLAGS) \
		-DHOST_BUILD \
		-T linker/link.ld \
		-I $(RISCV)/riscv32-unknown-elf/include \
		$(INC_FOLDERS_GCC) \
		-static \
		$(LIB_CRT) \
		$^ $(LIB_RUNTIME) \
		$(LIB_BASE) \
		$(LIB_DRIVERS) \
		-L $(RISCV)/riscv32-unknown-elf/lib \
		-lc -lm -lgcc -flto -ffunction-sections -fdata-sections -specs=nano.specs

applications/example_external_peripheral/example_external_peripheral.elf: applications/example_external_peripheral/example_external_peripheral.c applications/example_external_peripheral/memcopy_periph.c
	$(RISCV_EXE_PREFIX)gcc -march=rv32imc -o $@ -w -Os -g -nostdlib \
		$(CUSTOM_GCC_FLAGS) \
		-DHOST_BUILD \
		-T linker/link.ld \
		-I $(RISCV)/riscv32-unknown-elf/include \
		$(INC_FOLDERS_GCC) \
		-static \
		$(LIB_CRT) \
		$^ $(LIB_RUNTIME) \
		$(LIB_BASE) \
		$(LIB_DRIVERS) \
		-L $(RISCV)/riscv32-unknown-elf/lib \
		-lc -lm -lgcc -flto -ffunction-sections -fdata-sections -specs=nano.specs

applications/example_external_peripheral/example_external_peripheral.flash.elf: applications/example_external_peripheral/example_external_peripheral.c applications/example_external_peripheral/memcopy_periph.c
	$(RISCV_EXE_PREFIX)gcc -march=rv32im -o $@ -w -Os -g -nostdlib \
		$(CUSTOM_GCC_FLAGS) \
		-DHOST_BUILD \
		-T linker/link_spiflash.ld \
		-I $(RISCV)/riscv32-unknown-elf/include \
		$(INC_FOLDERS_GCC) \
		-static \
		$(LIB_CRT_SPIFLASH) \
		$^ $(LIB_RUNTIME) \
		$(LIB_BASE) \
		$(LIB_DRIVERS) \
		-L $(RISCV)/riscv32-unknown-elf/lib \
		-lc -lm -lgcc -flto -ffunction-sections -fdata-sections -specs=nano.specs

applications/example_gpio_cnt/example_gpio_cnt.elf: applications/example_gpio_cnt/example_gpio_cnt.c
	$(RISCV_EXE_PREFIX)gcc -march=rv32imc -o $@ -w -Os -g -nostdlib \
		$(CUSTOM_GCC_FLAGS) \
		-DHOST_BUILD \
		-T linker/link.ld \
		-I $(RISCV)/riscv32-unknown-elf/include \
		$(INC_FOLDERS_GCC) \
		-static \
		$(LIB_CRT) \
		$^ $(LIB_RUNTIME) \
		$(LIB_BASE) \
		$(LIB_DRIVERS) \
		-L $(RISCV)/riscv32-unknown-elf/lib \
		-lc -lm -lgcc -flto -ffunction-sections -fdata-sections -specs=nano.specs


applications/gpio_pmw/gpio_pmw.flash.elf: applications/gpio_pmw/gpio_pmw.c
	$(RISCV_EXE_PREFIX)gcc -march=rv32im -o $@ -w -Os -g -nostdlib \
		$(CUSTOM_GCC_FLAGS) \
		-DHOST_BUILD \
		-T linker/link_spiflash.ld \
		-I $(RISCV)/riscv32-unknown-elf/include \
		$(INC_FOLDERS_GCC) \
		-static \
		$(LIB_CRT_SPIFLASH) \
		$^ $(LIB_RUNTIME) \
		$(LIB_BASE) \
		$(LIB_DRIVERS) \
		-L $(RISCV)/riscv32-unknown-elf/lib \
		-lc -lm -lgcc -flto -ffunction-sections -fdata-sections -specs=nano.specs


clean:
	rm -rf applications/*/*.elf \
	rm -rf applications/*/*.hex \
	rm -rf applications/*/*.dis \
	rm -rf applications/*/*.dump<|MERGE_RESOLUTION|>--- conflicted
+++ resolved
@@ -38,16 +38,9 @@
 LIB_DRIVERS                += $(wildcard device/lib/drivers/rv_timer/*.c)
 LIB_DRIVERS                += $(wildcard device/lib/drivers/gpio/*.c)
 LIB_DRIVERS                += $(wildcard device/lib/drivers/i2c/*.c)
-<<<<<<< HEAD
 INC_FOLDERS                = $(sort $(dir $(wildcard device/lib/base/)))
 INC_FOLDERS                += $(sort $(dir $(wildcard device/lib/drivers/*/)))
 INC_FOLDERS                += $(sort $(dir $(wildcard device/lib/runtime/)))
-=======
-INC_FOLDERS                 = $(sort $(dir $(wildcard device/target/$(TARGET)/)))
-INC_FOLDERS                += $(sort $(dir $(wildcard device/lib/drivers/*/)))
-INC_FOLDERS                += $(sort $(dir $(wildcard device/lib/base/*/)))
-INC_FOLDERS                += $(sort $(dir $(wildcard device/lib/runtime/*/)))
->>>>>>> f1a8637a
 INC_FOLDERS_GCC             = $(addprefix -I ,$(INC_FOLDERS))
 
 # rules to generate hex (loadable by simulators) from elf
